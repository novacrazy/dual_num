--- conflicted
+++ resolved
@@ -83,13 +83,9 @@
     where
         T: Zero,
     {
-<<<<<<< HEAD
-        Self::new(real, T::zero())
-=======
         let mut dual = VectorN::<T, N>::zeros();
         dual[0] = real;
         DualN(dual)
->>>>>>> 1b424585
     }
 
     /// Returns the real part
@@ -142,13 +138,8 @@
     Owned<T, N>: Copy,
 {
     #[inline]
-<<<<<<< HEAD
-    fn default() -> Dual<T> {
-        Self::new(T::zero(), T::zero())
-=======
     fn default() -> DualN<T, N> {
         DualN::zero()
->>>>>>> 1b424585
     }
 }
 
@@ -158,13 +149,8 @@
     Owned<T, N>: Copy,
 {
     #[inline]
-<<<<<<< HEAD
-    fn from(real: T) -> Dual<T> {
-        Self::from_real(real)
-=======
     fn from(real: T) -> DualN<T, N> {
         DualN::from_real(real)
->>>>>>> 1b424585
     }
 }
 
@@ -192,12 +178,6 @@
     }
 }
 
-<<<<<<< HEAD
-impl<T: Scalar> AsRef<na::Vector2<T>> for Dual<T> {
-    #[inline]
-    fn as_ref(&self) -> &na::Vector2<T> {
-        &self.0
-    }
 }
 
 impl<T: Scalar> AsMut<na::Vector2<T>> for Dual<T> {
@@ -207,22 +187,10 @@
     }
 }
 
-impl<T: Scalar + Neg<Output = T>> Dual<T> {
-    /// Returns the conjugate of the dual number.
-    #[inline]
-    pub fn conjugate(self) -> Self {
-        Self::new(self.real(), self.dual().neg())
-=======
-impl<T: Scalar + Neg<Output = T>, N: Dim + DimName> DualN<T, N>
-where
-    DefaultAllocator: Allocator<T, N>,
-    Owned<T, N>: Copy,
-{
     /// Returns the conjugate of the dual number.
     #[inline]
     pub fn conjugate(self) -> Self {
         self.map_dual(self.real(), |x| x.neg())
->>>>>>> 1b424585
     }
 }
 
@@ -332,13 +300,8 @@
                 Owned<T, N>: Copy, {
             $(
                 #[inline]
-<<<<<<< HEAD
-                fn $name(n: $ty) -> Option<Dual<T>> {
-                    T::$name(n).map(Self::from_real)
-=======
                 fn $name(n: $ty) -> Option<DualN<T,N>> {
                     T::$name(n).map(DualN::from_real)
->>>>>>> 1b424585
                 }
             )*
         }
@@ -367,14 +330,6 @@
     to_f64,     from_f64    - f64
 }
 
-<<<<<<< HEAD
-impl<T: Scalar + Num> Add<T> for Dual<T> {
-    type Output = Self;
-
-    #[inline]
-    fn add(self, rhs: T) -> Self {
-        Self::new(self.real() + rhs, self.dual())
-=======
 impl<T: Scalar + Num, N: Dim + DimName> Add<T> for DualN<T, N>
 where
     DefaultAllocator: Allocator<T, N>,
@@ -387,7 +342,6 @@
         let mut d = self.clone();
         d[0] = d[0] + rhs;
         d
->>>>>>> 1b424585
     }
 }
 
@@ -398,18 +352,6 @@
 {
     #[inline]
     fn add_assign(&mut self, rhs: T) {
-<<<<<<< HEAD
-        *self = (*self) + Self::from_real(rhs)
-    }
-}
-
-impl<T: Scalar + Num> Sub<T> for Dual<T> {
-    type Output = Self;
-
-    #[inline]
-    fn sub(self, rhs: T) -> Self {
-        Self::new(self.real() - rhs, self.dual())
-=======
         *self = (*self) + DualN::from_real(rhs)
     }
 }
@@ -426,7 +368,6 @@
         let mut d = self.clone();
         d[0] = d[0] - rhs;
         d
->>>>>>> 1b424585
     }
 }
 
@@ -437,18 +378,6 @@
 {
     #[inline]
     fn sub_assign(&mut self, rhs: T) {
-<<<<<<< HEAD
-        *self = (*self) - Self::from_real(rhs)
-    }
-}
-
-impl<T: Scalar + Num> Mul<T> for Dual<T> {
-    type Output = Self;
-
-    #[inline]
-    fn mul(self, rhs: T) -> Self {
-        self * Self::from_real(rhs)
-=======
         *self = (*self) - DualN::from_real(rhs)
     }
 }
@@ -463,7 +392,6 @@
     #[inline]
     fn mul(self, rhs: T) -> DualN<T, N> {
         self * DualN::from_real(rhs)
->>>>>>> 1b424585
     }
 }
 
@@ -474,18 +402,6 @@
 {
     #[inline]
     fn mul_assign(&mut self, rhs: T) {
-<<<<<<< HEAD
-        *self = (*self) * Self::from_real(rhs)
-    }
-}
-
-impl<T: Scalar + Num> Div<T> for Dual<T> {
-    type Output = Self;
-
-    #[inline]
-    fn div(self, rhs: T) -> Self {
-        self / Self::from_real(rhs)
-=======
         *self = (*self) * DualN::from_real(rhs)
     }
 }
@@ -500,7 +416,6 @@
     #[inline]
     fn div(self, rhs: T) -> DualN<T, N> {
         self / DualN::from_real(rhs)
->>>>>>> 1b424585
     }
 }
 
@@ -511,11 +426,7 @@
 {
     #[inline]
     fn div_assign(&mut self, rhs: T) {
-<<<<<<< HEAD
         *self = (*self) / Self::from_real(rhs)
-=======
-        *self = (*self) / DualN::from_real(rhs)
->>>>>>> 1b424585
     }
 }
 
@@ -528,11 +439,7 @@
 
     #[inline]
     fn neg(self) -> Self {
-<<<<<<< HEAD
-        Self::new(self.real().neg(), self.dual().neg())
-=======
         DualN(self.map(|x| x.neg()))
->>>>>>> 1b424585
     }
 }
 
@@ -545,11 +452,7 @@
 
     #[inline]
     fn add(self, rhs: Self) -> Self {
-<<<<<<< HEAD
-        Self::new(self.real() + rhs.real(), self.dual() + rhs.dual())
-=======
         DualN(self.zip_map(&rhs, |x, y| x + y))
->>>>>>> 1b424585
     }
 }
 
@@ -573,11 +476,7 @@
 
     #[inline]
     fn sub(self, rhs: Self) -> Self {
-<<<<<<< HEAD
-        Self::new(self.real() - rhs.real(), self.dual() - rhs.dual())
-=======
         DualN(self.zip_map(&rhs, |x, y| x - y))
->>>>>>> 1b424585
     }
 }
 
@@ -601,14 +500,10 @@
 
     #[inline]
     fn mul(self, rhs: Self) -> Self {
-<<<<<<< HEAD
-        Self::new(self.real() * rhs.real(), self.real() * rhs.dual() + self.dual() * rhs.real())
-=======
         // TODO: skip real part
         let mut v = self.zip_map(&rhs, |x, y| rhs.real() * x + self.real() * y);
         v[0] = self.real() * rhs.real();
         DualN(v)
->>>>>>> 1b424585
     }
 }
 
@@ -626,21 +521,13 @@
 macro_rules! impl_mul_add {
     ($(<$a:ident, $b:ident>),*) => {
         $(
-<<<<<<< HEAD
-            impl<T: Scalar + Num + Mul + Add> MulAdd<$a, $b> for Dual<T> {
-                type Output = Self;
+            impl<T: Scalar + Num + Mul + Add, N: Dim + DimName> MulAdd<$a, $b> for DualN<T,N>where
+    DefaultAllocator: Allocator<T, N>,
+    Owned<T, N>: Copy, {
+                type Output = DualN<T,N>;
 
                 #[inline]
                 fn mul_add(self, a: $a, b: $b) -> Self {
-=======
-            impl<T: Scalar + Num + Mul + Add, N: Dim + DimName> MulAdd<$a, $b> for DualN<T,N>where
-    DefaultAllocator: Allocator<T, N>,
-    Owned<T, N>: Copy, {
-                type Output = DualN<T,N>;
-
-                #[inline]
-                fn mul_add(self, a: $a, b: $b) -> DualN<T,N> {
->>>>>>> 1b424585
                     (self * a) + b
                 }
             }
@@ -673,12 +560,6 @@
 
     #[inline]
     fn div(self, rhs: Self) -> Self {
-<<<<<<< HEAD
-        Self::new(
-            self.real() / rhs.real(),
-            (self.dual() * rhs.real() - self.real() * rhs.dual()) / (rhs.real() * rhs.real()),
-        )
-=======
         // TODO: specialize with inv so we can precompute the inverse
         let d = rhs.real() * rhs.real();
 
@@ -686,7 +567,6 @@
         let mut v = self.zip_map(&rhs, |x, y| (rhs.real() * x - self.real() * y) / d);
         v[0] = self.real() / rhs.real();
         DualN(v)
->>>>>>> 1b424585
     }
 }
 
@@ -723,17 +603,10 @@
     DefaultAllocator: Allocator<T, N>,
     Owned<T, N>: Copy,
 {
-<<<<<<< HEAD
     type Output = Self;
 
     #[inline]
     fn pow(self, rhs: P) -> Self {
-=======
-    type Output = DualN<T, N>;
-
-    #[inline]
-    fn pow(self, rhs: P) -> DualN<T, N> {
->>>>>>> 1b424585
         self.powf(rhs.into())
     }
 }
@@ -744,19 +617,11 @@
     DefaultAllocator: Allocator<T, N>,
     Owned<T, N>: Copy,
 {
-<<<<<<< HEAD
     type Output = Self;
 
     #[inline]
     fn inv(self) -> Self {
         Self::one() / self
-=======
-    type Output = DualN<T, N>;
-
-    #[inline]
-    fn inv(self) -> DualN<T, N> {
-        DualN::one() / self
->>>>>>> 1b424585
     }
 }
 
@@ -768,22 +633,14 @@
 {
     #[inline]
     fn abs(&self) -> Self {
-<<<<<<< HEAD
-        Self::new(self.real().abs(), self.dual() * self.real().signum())
-=======
         let s = self.real().signum();
         DualN(self.map(|x| x * s))
->>>>>>> 1b424585
     }
 
     #[inline]
     fn abs_sub(&self, rhs: &Self) -> Self {
         if self.real() > rhs.real() {
-<<<<<<< HEAD
-            Self::new(self.real() - rhs.real(), self.sub(*rhs).dual())
-=======
             self.sub(*rhs)
->>>>>>> 1b424585
         } else {
             Self::zero()
         }
@@ -791,11 +648,7 @@
 
     #[inline]
     fn signum(&self) -> Self {
-<<<<<<< HEAD
         Self::from_real(self.real().signum())
-=======
-        DualN::from_real(self.real().signum())
->>>>>>> 1b424585
     }
 
     #[inline]
@@ -823,13 +676,8 @@
     Owned<T, N>: Copy,
 {
     #[inline]
-<<<<<<< HEAD
-    fn zero() -> Dual<T> {
-        Self::new(T::zero(), T::zero())
-=======
     fn zero() -> DualN<T, N> {
         DualN::from_real(T::zero())
->>>>>>> 1b424585
     }
 
     #[inline]
@@ -844,13 +692,8 @@
     Owned<T, N>: Copy,
 {
     #[inline]
-<<<<<<< HEAD
-    fn one() -> Dual<T> {
-        Self::new(T::one(), T::zero())
-=======
     fn one() -> DualN<T, N> {
         DualN::from_real(T::one())
->>>>>>> 1b424585
     }
 
     #[inline]
@@ -870,13 +713,8 @@
     type FromStrRadixErr = <T as Num>::FromStrRadixErr;
 
     #[inline]
-<<<<<<< HEAD
-    fn from_str_radix(str: &str, radix: u32) -> Result<Dual<T>, Self::FromStrRadixErr> {
+    fn from_str_radix(str: &str, radix: u32) -> Result<DualN<T, N>, Self::FromStrRadixErr> {
         <T as Num>::from_str_radix(str, radix).map(Self::from_real)
-=======
-    fn from_str_radix(str: &str, radix: u32) -> Result<DualN<T, N>, Self::FromStrRadixErr> {
-        <T as Num>::from_str_radix(str, radix).map(DualN::from_real)
->>>>>>> 1b424585
     }
 }
 
@@ -886,24 +724,15 @@
     Owned<T, N>: Copy,
 {
     #[inline]
-<<<<<<< HEAD
-    fn from<N: ToPrimitive>(n: N) -> Option<Dual<T>> {
+    fn from<P: ToPrimitive>(n: P) -> Option<DualN<T, N>> {
         <T as NumCast>::from(n).map(Self::from_real)
-=======
-    fn from<P: ToPrimitive>(n: P) -> Option<DualN<T, N>> {
-        <T as NumCast>::from(n).map(DualN::from_real)
->>>>>>> 1b424585
     }
 }
 
 macro_rules! impl_float_const {
     ($($c:ident),*) => {
         $(
-<<<<<<< HEAD
             fn $c() -> Dual<T> { Self::from_real(T::$c()) }
-=======
-            fn $c() -> DualN<T,N> { DualN::from_real(T::$c()) }
->>>>>>> 1b424585
         )*
     }
 }
@@ -936,11 +765,7 @@
 macro_rules! impl_real_constant {
     ($($prop:ident),*) => {
         $(
-<<<<<<< HEAD
             fn $prop() -> Self { Self::from_real(<T as Float>::$prop()) }
-=======
-            fn $prop() -> Self { DualN::from_real(<T as Float>::$prop()) }
->>>>>>> 1b424585
         )*
     }
 }
@@ -972,38 +797,6 @@
 macro_rules! impl_real_op {
     ($($op:ident),*) => {
         $(
-<<<<<<< HEAD
-            fn $op(self) -> Self { Self::new(self.real().$op(), T::zero()) }
-        )*
-    }
-}
-
-impl<T: Scalar + Num + Zero> Sum for Dual<T> {
-    fn sum<I: Iterator<Item = Dual<T>>>(iter: I) -> Dual<T> {
-        iter.fold(Self::zero(), |a, b| a + b)
-    }
-}
-
-impl<'a, T: Scalar + Num + Zero> Sum<&'a Dual<T>> for Dual<T> {
-    fn sum<I: Iterator<Item = &'a Dual<T>>>(iter: I) -> Dual<T> {
-        iter.fold(Self::zero(), |a, b| a + *b)
-    }
-}
-
-impl<T: Scalar + Num + One> Product for Dual<T> {
-    fn product<I: Iterator<Item = Dual<T>>>(iter: I) -> Dual<T> {
-        iter.fold(Self::one(), |a, b| a * b)
-    }
-}
-
-impl<'a, T: Scalar + Num + One> Product<&'a Dual<T>> for Dual<T> {
-    fn product<I: Iterator<Item = &'a Dual<T>>>(iter: I) -> Dual<T> {
-        iter.fold(Self::one(), |a, b| a * *b)
-    }
-}
-
-impl<T: Scalar> Float for Dual<T>
-=======
             fn $op(self) -> Self { DualN::from_real(self.real().$op()) }
         )*
     }
@@ -1050,7 +843,6 @@
 }
 
 impl<T: Scalar, N: Dim + DimName> Float for DualN<T, N>
->>>>>>> 1b424585
 where
     T: Float + Signed + FloatConst,
     DefaultAllocator: Allocator<T, N>,
@@ -1076,32 +868,20 @@
 
     #[inline]
     fn fract(self) -> Self {
-<<<<<<< HEAD
-        Self::new(self.real().fract(), self.dual())
-=======
         let mut v = self.clone();
         v[0] = self.real().fract();
         v
->>>>>>> 1b424585
     }
 
     #[inline]
     fn signum(self) -> Self {
-<<<<<<< HEAD
         Self::from_real(self.real().signum())
-=======
-        DualN::from_real(self.real().signum())
->>>>>>> 1b424585
     }
 
     #[inline]
     fn abs(self) -> Self {
-<<<<<<< HEAD
-        Self::new(self.real().abs(), self.dual() * self.real().signum())
-=======
         let s = self.real().signum();
         DualN(self.map(|x| x * s))
->>>>>>> 1b424585
     }
 
     #[inline]
@@ -1125,11 +905,7 @@
     #[inline]
     fn abs_sub(self, rhs: Self) -> Self {
         if self.real() > rhs.real() {
-<<<<<<< HEAD
-            Self::new(self.real() - rhs.real(), (self - rhs).dual())
-=======
             self.sub(rhs)
->>>>>>> 1b424585
         } else {
             Self::zero()
         }
@@ -1137,12 +913,6 @@
 
     #[inline]
     fn mul_add(self, a: Self, b: Self) -> Self {
-<<<<<<< HEAD
-        Self::new(
-            self.real().mul_add(a.real(), b.real()),
-            self.dual() * a.real() + self.real() * a.dual() + b.dual(),
-        )
-=======
         let mut dual = DualN::from_real(self.real().mul_add(a.real(), b.real()));
 
         for x in 1..self.len() {
@@ -1150,7 +920,6 @@
         }
 
         dual
->>>>>>> 1b424585
     }
 
     #[inline]
@@ -1163,11 +932,7 @@
         let r = self.real().powi(n - 1);
         let nf = <T as NumCast>::from(n).expect("Invalid value") * r;
 
-<<<<<<< HEAD
-        Self::new(self.real().powi(n), nf * self.real().powi(n - 1) * self.dual())
-=======
         self.map_dual(self.real() * r, |x| nf * *x)
->>>>>>> 1b424585
     }
 
     #[inline]
@@ -1176,44 +941,26 @@
         let a = n.real() * self.real().powf(n.real() - T::one());
         let b = c * self.real().ln();
 
-<<<<<<< HEAD
-        Self::new(real, dual)
-=======
         let mut v = self.zip_map(&n, |x, y| a * x + b * y);
         v[0] = c;
         DualN(v)
->>>>>>> 1b424585
     }
 
     #[inline]
     fn exp(self) -> Self {
         let real = self.real().exp();
-<<<<<<< HEAD
-
-        Self::new(real, self.dual() * real)
-=======
         self.map_dual(real, |x| real * *x)
->>>>>>> 1b424585
     }
 
     #[inline]
     fn exp2(self) -> Self {
         let real = self.real().exp2();
-<<<<<<< HEAD
-
-        Self::new(real, self.dual() * T::LN_2() * real)
-=======
         self.map_dual(real, |x| *x * T::LN_2() * real)
->>>>>>> 1b424585
     }
 
     #[inline]
     fn ln(self) -> Self {
-<<<<<<< HEAD
-        Self::new(self.real().ln(), self.dual() / self.real())
-=======
         self.map_dual(self.real().ln(), |x| *x / self.real())
->>>>>>> 1b424585
     }
 
     #[inline]
@@ -1223,237 +970,138 @@
 
     #[inline]
     fn log2(self) -> Self {
-<<<<<<< HEAD
-        Self::new(self.real().log2(), self.dual() / (self.real() * T::LN_2()))
-=======
         self.map_dual(self.real().log2(), |x| *x / (self.real() * T::LN_2()))
->>>>>>> 1b424585
     }
 
     #[inline]
     fn log10(self) -> Self {
-<<<<<<< HEAD
-        Self::new(self.real().log10(), self.dual() / (self.real() * T::LN_10()))
-=======
         self.map_dual(self.real().log10(), |x| *x / (self.real() * T::LN_10()))
->>>>>>> 1b424585
     }
 
     #[inline]
     fn sqrt(self) -> Self {
         let real = self.real().sqrt();
-<<<<<<< HEAD
-
-        Self::new(real, self.dual() / (T::from(2).unwrap() * real))
-=======
         let d = T::from(1).unwrap() / (T::from(2).unwrap() * real);
         self.map_dual(real, |x| *x * d)
->>>>>>> 1b424585
     }
 
     #[inline]
     fn cbrt(self) -> Self {
         let real = self.real().cbrt();
-<<<<<<< HEAD
-
-        Self::new(real, self.dual() / (T::from(3).unwrap() * real))
-=======
         self.map_dual(real, |x| *x / (T::from(3).unwrap() * real))
->>>>>>> 1b424585
     }
 
     #[inline]
     fn hypot(self, other: Self) -> Self {
-<<<<<<< HEAD
-        let real = self.real().hypot(other.real());
-
-        Self::new(real, (self.real() * other.dual() + other.real() * self.dual()) / real)
-=======
         let c = self.real().hypot(other.real());
         let mut v = self.zip_map(&other, |x, y| (self.real() * y + other.real() * x) / c);
         v[0] = c;
         DualN(v)
->>>>>>> 1b424585
     }
 
     #[inline]
     fn sin(self) -> Self {
-<<<<<<< HEAD
-        Self::new(self.real().sin(), self.dual() * self.real().cos())
-=======
         let c = self.real().cos();
         self.map_dual(self.real().sin(), |x| *x * c)
->>>>>>> 1b424585
     }
 
     #[inline]
     fn cos(self) -> Self {
-<<<<<<< HEAD
-        Self::new(self.real().cos(), self.dual().neg() * self.real().sin())
-=======
         let c = self.real().sin();
         self.map_dual(self.real().cos(), |x| x.neg() * c)
->>>>>>> 1b424585
     }
 
     #[inline]
     fn tan(self) -> Self {
         let t = self.real().tan();
-<<<<<<< HEAD
-
-        Self::new(t, self.dual() * (t * t + T::one()))
-=======
         let c = t * t + T::one();
         self.map_dual(t, |x| *x * c)
->>>>>>> 1b424585
     }
 
     #[inline]
     fn asin(self) -> Self {
-<<<<<<< HEAD
-        Self::new(self.real().asin(), self.dual() / (T::one() - self.real().powi(2)).sqrt())
-=======
         // TODO: implement inv
         let c = (T::one() - self.real().powi(2)).sqrt();
         self.map_dual(self.real().asin(), |x| *x / c)
->>>>>>> 1b424585
     }
 
     #[inline]
     fn acos(self) -> Self {
-<<<<<<< HEAD
-        Self::new(self.real().acos(), self.dual().neg() / (T::one() - self.real().powi(2)).sqrt())
-=======
         // TODO: implement inv
         let c = (T::one() - self.real().powi(2)).sqrt();
         self.map_dual(self.real().acos(), |x| x.neg() / c)
->>>>>>> 1b424585
     }
 
     #[inline]
     fn atan(self) -> Self {
-<<<<<<< HEAD
-        Self::new(self.real().atan(), self.dual() / (self.real().powi(2) + T::one()).sqrt())
-=======
         // TODO: implement inv
         let c = (self.real().powi(2) + T::one()).sqrt();
         self.map_dual(self.real().atan(), |x| *x / c)
->>>>>>> 1b424585
     }
 
     #[inline]
     fn atan2(self, other: Self) -> Self {
-<<<<<<< HEAD
-        Self::new(
-            self.real().atan2(other.real()),
-            (other.real() * self.dual() - self.real() * other.dual()) / (self.real().powi(2) + other.real().powi(2)),
-        )
-=======
         let c = self.real().powi(2) + other.real().powi(2);
         let mut v = self.zip_map(&other, |x, y| (other.real() * x - self.real() * y) / c);
         v[0] = self.real().atan2(other.real());
         DualN(v)
->>>>>>> 1b424585
     }
 
     #[inline]
     fn sin_cos(self) -> (Self, Self) {
         let (s, c) = self.real().sin_cos();
-<<<<<<< HEAD
-
-        let sn = Self::new(s, self.dual() * c);
-        let cn = Self::new(c, self.dual().neg() * s);
-
-=======
         let sn = self.map_dual(s, |x| *x * c);
         let cn = self.map_dual(c, |x| x.neg() * s);
->>>>>>> 1b424585
         (sn, cn)
     }
 
     #[inline]
     fn exp_m1(self) -> Self {
-<<<<<<< HEAD
-        Self::new(self.real().exp_m1(), self.dual() * self.real().exp())
-=======
         let c = self.real().exp();
         self.map_dual(self.real().exp_m1(), |x| *x * c)
->>>>>>> 1b424585
     }
 
     #[inline]
     fn ln_1p(self) -> Self {
-<<<<<<< HEAD
-        Self::new(self.real().ln_1p(), self.dual() / (self.real() + T::one()))
-=======
         let c = self.real() + T::one();
         self.map_dual(self.real().ln_1p(), |x| *x / c)
->>>>>>> 1b424585
     }
 
     #[inline]
     fn sinh(self) -> Self {
-<<<<<<< HEAD
-        Self::new(self.real().sinh(), self.dual() * self.real().cosh())
-=======
         let c = self.real().cosh();
         self.map_dual(self.real().sinh(), |x| *x * c)
->>>>>>> 1b424585
     }
 
     #[inline]
     fn cosh(self) -> Self {
-<<<<<<< HEAD
-        Self::new(self.real().cosh(), self.dual() * self.real().sinh())
-=======
         let c = self.real().sinh();
         self.map_dual(self.real().cosh(), |x| *x * c)
->>>>>>> 1b424585
     }
 
     #[inline]
     fn tanh(self) -> Self {
         let real = self.real().tanh();
-<<<<<<< HEAD
-
-        Self::new(real, self.dual() * (T::one() - real.powi(2)))
-=======
         let c = T::one() - real.powi(2);
         self.map_dual(real, |x| *x * c)
->>>>>>> 1b424585
     }
 
     #[inline]
     fn asinh(self) -> Self {
-<<<<<<< HEAD
-        Self::new(self.real().asinh(), self.dual() / (self.real().powi(2) + T::one()).sqrt())
-=======
         let c = (self.real().powi(2) + T::one()).sqrt();
         self.map_dual(self.real().asinh(), |x| *x / c)
->>>>>>> 1b424585
     }
 
     #[inline]
     fn acosh(self) -> Self {
-<<<<<<< HEAD
-        Self::new(
-            self.real().acosh(),
-            self.dual() / ((self.real() + T::one()).sqrt() * (self.real() - T::one()).sqrt()),
-        )
-=======
         let c = (self.real() + T::one()).sqrt() * (self.real() - T::one()).sqrt();
         self.map_dual(self.real().acosh(), |x| *x / c)
->>>>>>> 1b424585
     }
 
     #[inline]
     fn atanh(self) -> Self {
-<<<<<<< HEAD
-        Self::new(self.real().atanh(), self.dual() / (T::one() - self.real().powi(2)))
-=======
         let c = T::one() - self.real().powi(2);
         self.map_dual(self.real().atanh(), |x| *x / c)
->>>>>>> 1b424585
     }
 
     #[inline]
@@ -1463,20 +1111,12 @@
 
     #[inline]
     fn to_degrees(self) -> Self {
-<<<<<<< HEAD
-        Self::from_real(self.real().to_degrees())
-=======
         DualN::from_real(self.real().to_degrees())
->>>>>>> 1b424585
     }
 
     #[inline]
     fn to_radians(self) -> Self {
-<<<<<<< HEAD
-        Self::from_real(self.real().to_radians())
-=======
         DualN::from_real(self.real().to_radians())
->>>>>>> 1b424585
     }
 }
 
